--- conflicted
+++ resolved
@@ -53,13 +53,8 @@
 python_requires = >=3.11
 install_requires =
     coloredlogs
-<<<<<<< HEAD
-    jax >= 0.4.13,<0.4.25
-    jaxlib >= 0.4.13,<0.4.25
-=======
     jax >= 0.4.13,< 0.4.25
     jaxlib >= 0.4.13,< 0.4.25
->>>>>>> 389c556d
     jaxlie >= 1.3.0
     jax_dataclasses >= 1.4.0
     pptree
