from __future__ import annotations

import copy
import dataclasses
import enum
import functools
import pathlib
from collections.abc import Sequence

import jax
import jax.numpy as jnp
import jax_dataclasses
import rod
import rod.urdf
from jax_dataclasses import Static
from rod.urdf.exporter import UrdfExporter

import jaxsim.api as js
import jaxsim.exceptions
import jaxsim.terrain
import jaxsim.typing as jtp
from jaxsim import logging
from jaxsim.api.kin_dyn_parameters import (
    HwLinkMetadata,
    KinDynParameters,
    LinkParameters,
    LinkParametrizableShape,
    ScalingFactors,
)
from jaxsim.math import Adjoint, Cross
from jaxsim.parsers.descriptions import ModelDescription
from jaxsim.parsers.descriptions.joint import JointDescription
from jaxsim.parsers.descriptions.link import LinkDescription
from jaxsim.utils import JaxsimDataclass, Mutability, wrappers

from .common import VelRepr


class IntegratorType(enum.IntEnum):
    """The integrators available for the simulation."""

    SemiImplicitEuler = enum.auto()
    RungeKutta4 = enum.auto()
    RungeKutta4Fast = enum.auto()


@jax_dataclasses.pytree_dataclass(eq=False, unsafe_hash=False)
class JaxSimModel(JaxsimDataclass):
    """
    The JaxSim model defining the kinematics and dynamics of a robot.
    """

    model_name: Static[str]

    time_step: float = dataclasses.field(
        default=0.001,
    )

    terrain: Static[jaxsim.terrain.Terrain] = dataclasses.field(
        default_factory=jaxsim.terrain.FlatTerrain.build, repr=False
    )

    gravity: Static[float] = -jaxsim.math.STANDARD_GRAVITY

    contact_model: Static[jaxsim.rbda.contacts.ContactModel | None] = dataclasses.field(
        default=None, repr=False
    )

    contact_params: Static[jaxsim.rbda.contacts.ContactsParams] = dataclasses.field(
        default=None, repr=False
    )

    actuation_params: Static[jaxsim.rbda.actuation.ActuationParams] = dataclasses.field(
        default=None, repr=False
    )

    kin_dyn_parameters: js.kin_dyn_parameters.KinDynParameters | None = (
        dataclasses.field(default=None, repr=False)
    )

    integrator: Static[IntegratorType] = dataclasses.field(
        default=IntegratorType.SemiImplicitEuler, repr=False
    )

    built_from: Static[str | pathlib.Path | rod.Model | None] = dataclasses.field(
        default=None, repr=False
    )

    _description: Static[wrappers.HashlessObject[ModelDescription | None]] = (
        dataclasses.field(default=None, repr=False)
    )

    @property
    def description(self) -> ModelDescription:
        """
        Return the model description.
        """
        return self._description.get()

    def __eq__(self, other: JaxSimModel) -> bool:
        if not isinstance(other, JaxSimModel):
            return False

        if self.model_name != other.model_name:
            return False

        if self.time_step != other.time_step:
            return False

        if self.kin_dyn_parameters != other.kin_dyn_parameters:
            return False

        return True

    def __hash__(self) -> int:
        return hash(
            (
                hash(self.model_name),
                hash(self.time_step),
                hash(self.kin_dyn_parameters),
                hash(self.contact_model),
            )
        )

    # ========================
    # Initialization and state
    # ========================

    @classmethod
    def build_from_model_description(
        cls,
        model_description: str | pathlib.Path | rod.Model,
        *,
        model_name: str | None = None,
        time_step: jtp.FloatLike | None = None,
        terrain: jaxsim.terrain.Terrain | None = None,
        contact_model: jaxsim.rbda.contacts.ContactModel | None = None,
        contact_params: jaxsim.rbda.contacts.ContactsParams | None = None,
        actuation_params: jaxsim.rbda.actuation.ActuationParams | None = None,
        integrator: IntegratorType | None = None,
        is_urdf: bool | None = None,
        considered_joints: Sequence[str] | None = None,
<<<<<<< HEAD
        constraints: jaxsim.rbda.kinematic_constraints.ConstraintMap | None = None,
=======
        gravity: jtp.FloatLike = jaxsim.math.STANDARD_GRAVITY,
>>>>>>> 605c85f4
    ) -> JaxSimModel:
        """
        Build a Model object from a model description.

        Args:
            model_description:
                A path to an SDF/URDF file, a string containing
                its content, or a pre-parsed/pre-built rod model.
            model_name:
                The name of the model. If not specified, it is read from the description.
            time_step:
                The default time step to consider for the simulation. It can be
                manually overridden in the function that steps the simulation.
            terrain: The terrain to consider (the default is a flat infinite plane).
            contact_model:
                The contact model to consider.
                If not specified, a soft contacts model is used.
            contact_params: The parameters of the contact model.
            actuation_params: The parameters of the actuation model.
            integrator: The integrator to use for the simulation.
            is_urdf:
                The optional flag to force the model description to be parsed as a URDF.
                This is usually automatically inferred.
            considered_joints:
                The list of joints to consider. If None, all joints are considered.
<<<<<<< HEAD
            constraints:
                An object of type ConstraintMap containing the kinematic constraints to consider. If None, no constraints are considered.
=======
            gravity: The gravity constant. Normally passed as a positive value.
>>>>>>> 605c85f4

        Returns:
            The built Model object.
        """

        import jaxsim.parsers.rod

        # Parse the input resource (either a path to file or a string with the URDF/SDF)
        # and build the -intermediate- model description.
        intermediate_description = jaxsim.parsers.rod.build_model_description(
            model_description=model_description, is_urdf=is_urdf
        )

        # Lump links together if not all joints are considered.
        # Note: this procedure assigns a zero position to all joints not considered.
        if considered_joints is not None:
            intermediate_description = intermediate_description.reduce(
                considered_joints=considered_joints
            )

        # Build the model.
        model = cls.build(
            model_description=intermediate_description,
            model_name=model_name,
            time_step=time_step,
            terrain=terrain,
            contact_model=contact_model,
            actuation_params=actuation_params,
            contact_params=contact_params,
            integrator=integrator,
<<<<<<< HEAD
            constraints=constraints,
=======
            gravity=-gravity,
>>>>>>> 605c85f4
        )

        # Store the origin of the model, in case downstream logic needs it.
        with model.mutable_context(mutability=Mutability.MUTABLE_NO_VALIDATION):
            model.built_from = model_description

        # Compute the hw parametrization metadata of the model
        # TODO: move the building of the metadata to KinDynParameters.build()
        #       and use the model_description instead of model.built_from.
        with model.mutable_context(mutability=Mutability.MUTABLE_NO_VALIDATION):
            model.kin_dyn_parameters.hw_link_metadata = model.compute_hw_link_metadata()

        return model

    @classmethod
    def build(
        cls,
        model_description: ModelDescription,
        *,
        model_name: str | None = None,
        time_step: jtp.FloatLike | None = None,
        terrain: jaxsim.terrain.Terrain | None = None,
        contact_model: jaxsim.rbda.contacts.ContactModel | None = None,
        contact_params: jaxsim.rbda.contacts.ContactsParams | None = None,
        actuation_params: jaxsim.rbda.actuation.ActuationParams | None = None,
        integrator: IntegratorType | None = None,
        gravity: jtp.FloatLike = jaxsim.math.STANDARD_GRAVITY,
        constraints: jaxsim.rbda.kinematic_constraints.ConstraintMap | None = None,
    ) -> JaxSimModel:
        """
        Build a Model object from an intermediate model description.

        Args:
            model_description:
                The intermediate model description defining the kinematics and dynamics
                of the model.
            model_name:
                The name of the model. If not specified, it is read from the description.
            time_step:
                The default time step to consider for the simulation. It can be
                manually overridden in the function that steps the simulation.
            terrain: The terrain to consider (the default is a flat infinite plane).
                The optional name of the model overriding the physics model name.
            contact_model:
                The contact model to consider.
                If not specified, a relaxed-constraints rigid contacts model is used.
            contact_params: The parameters of the contact model.
            actuation_params: The parameters of the actuation model.
            integrator: The integrator to use for the simulation.
            gravity: The gravity constant.
            constraints:
                An object of type ConstraintMap containing the kinematic constraints to consider. If None, no constraints are considered.

        Returns:
            The built Model object.
        """

        # Set the model name (if not provided, use the one from the model description).
        model_name = model_name if model_name is not None else model_description.name

        # Consider the default terrain (a flat infinite plane) if not specified.
        terrain = (
            terrain
            if terrain is not None
            else JaxSimModel.__dataclass_fields__["terrain"].default_factory()
        )

        # Consider the default time step if not specified.
        time_step = (
            time_step
            if time_step is not None
            else JaxSimModel.__dataclass_fields__["time_step"].default
        )

        # Create the default contact model.
        # It will be populated with an initial estimation of good parameters.
        # While these might not be the best, they are a good starting point.
        contact_model = (
            contact_model
            if contact_model is not None
            else jaxsim.rbda.contacts.RelaxedRigidContacts.build()
        )

        if contact_params is None:
            contact_params = contact_model._parameters_class()

        if actuation_params is None:
            actuation_params = jaxsim.rbda.actuation.ActuationParams()

        # Consider the default integrator if not specified.
        integrator = (
            integrator
            if integrator is not None
            else JaxSimModel.__dataclass_fields__["integrator"].default
        )

        # Build the model.
        model = cls(
            model_name=model_name,
            kin_dyn_parameters=js.kin_dyn_parameters.KinDynParameters.build(
                model_description=model_description, constraints=constraints
            ),
            time_step=time_step,
            terrain=terrain,
            contact_model=contact_model,
            contact_params=contact_params,
            actuation_params=actuation_params,
            integrator=integrator,
            gravity=gravity,
            # The following is wrapped as hashless since it's a static argument, and we
            # don't want to trigger recompilation if it changes. All relevant parameters
            # needed to compute kinematics and dynamics quantities are stored in the
            # kin_dyn_parameters attribute.
            _description=wrappers.HashlessObject(obj=model_description),
        )

        return model

    def compute_hw_link_metadata(self) -> HwLinkMetadata:
        """
        Compute the parametric metadata of the links in the model.

        Returns:
            An instance of HwLinkMetadata containing the metadata of all links.
        """
        model_description = self.description

        # Get ordered links and joints from the model description
        ordered_links: list[LinkDescription] = sorted(
            list(model_description.links_dict.values()),
            key=lambda l: l.index,
        )
        ordered_joints: list[JointDescription] = sorted(
            list(model_description.joints_dict.values()),
            key=lambda j: j.index,
        )

        # Ensure the model was built from a valid source
        rod_model = None
        match self.built_from:
            case str() | pathlib.Path():
                rod_model = rod.Sdf.load(sdf=self.built_from).models()[0]
                assert rod_model.name == self.name()
            case rod.Model():
                rod_model = self.built_from
            case _:
                logging.debug(
                    f"Invalid type for model.built_from ({type(self.built_from)})."
                    "Skipping for hardware parametrization."
                )
                return HwLinkMetadata(
                    shape=jnp.array([]),
                    dims=jnp.array([]),
                    density=jnp.array([]),
                    L_H_G=jnp.array([]),
                    L_H_vis=jnp.array([]),
                    L_H_pre_mask=jnp.array([]),
                    L_H_pre=jnp.array([]),
                )

        # Use URDF frame convention for consistent pose representation
        rod_model.switch_frame_convention(
            frame_convention=rod.FrameConvention.Urdf, explicit_frames=True
        )

        rod_links_dict = {}

        # Filter links that support parameterization
        for rod_link in rod_model.links():
            if len(rod_link.visuals()) != 1:
                logging.debug(
                    f"Skipping link '{rod_link.name}' for hardware parametrization due to multiple visuals."
                )
                continue

            if not isinstance(
                rod_link.visual.geometry.geometry(), (rod.Box, rod.Sphere, rod.Cylinder)
            ):
                logging.debug(
                    f"Skipping link '{rod_link.name}' for hardware parametrization due to unsupported geometry."
                )
                continue

            rod_links_dict[rod_link.name] = rod_link

        # Initialize lists to collect metadata for all links
        shapes = []
        dims = []
        densities = []
        L_H_Gs = []
        L_H_vises = []
        L_H_pre_masks = []
        L_H_pres = []

        # Process each link
        for link_description in ordered_links:
            link_name = link_description.name

            if link_name not in self.link_names():
                logging.debug(
                    f"Skipping link '{link_name}' for hardware parametrization as it is not part of the JaxSim model."
                )
                continue

            if link_name not in rod_links_dict:
                logging.debug(
                    f"Skipping link '{link_name}' for hardware parametrization as it is not part of the ROD model."
                )
                continue

            rod_link = rod_links_dict[link_name]
            link_index = int(js.link.name_to_idx(model=self, link_name=link_name))

            # Get child joints for the link
            child_joints_indices = [
                js.joint.name_to_idx(model=self, joint_name=j.name)
                for j in ordered_joints
                if j.parent.name == link_name
            ]

            # Skip unsupported links
            if not jnp.allclose(
                self.kin_dyn_parameters.joint_model.suc_H_i[link_index], jnp.eye(4)
            ):
                logging.debug(
                    f"Skipping link '{link_name}' for hardware parametrization due to unsupported suc_H_link."
                )
                continue

            # Compute density and dimensions
            mass = float(self.kin_dyn_parameters.link_parameters.mass[link_index])
            geometry = rod_link.visual.geometry.geometry()
            if isinstance(geometry, rod.Box):
                lx, ly, lz = geometry.size
                density = mass / (lx * ly * lz)
                dims.append([lx, ly, lz])
                shapes.append(LinkParametrizableShape.Box)
            elif isinstance(geometry, rod.Sphere):
                r = geometry.radius
                density = mass / (4 / 3 * jnp.pi * r**3)
                dims.append([r, 0, 0])
                shapes.append(LinkParametrizableShape.Sphere)
            elif isinstance(geometry, rod.Cylinder):
                r, l = geometry.radius, geometry.length
                density = mass / (jnp.pi * r**2 * l)
                dims.append([r, l, 0])
                shapes.append(LinkParametrizableShape.Cylinder)
            else:
                logging.debug(
                    f"Skipping link '{link_name}' for hardware parametrization due to unsupported geometry."
                )
                continue

            densities.append(density)
            L_H_Gs.append(rod_link.inertial.pose.transform())
            L_H_vises.append(rod_link.visual.pose.transform())
            L_H_pre_masks.append(
                [
                    int(joint_index in child_joints_indices)
                    for joint_index in range(self.number_of_joints())
                ]
            )
            L_H_pres.append(
                [
                    (
                        self.kin_dyn_parameters.joint_model.λ_H_pre[joint_index + 1]
                        if joint_index in child_joints_indices
                        else jnp.eye(4)
                    )
                    for joint_index in range(self.number_of_joints())
                ]
            )

        # Stack collected data into JAX arrays
        return HwLinkMetadata(
            shape=jnp.array(shapes, dtype=int),
            dims=jnp.array(dims, dtype=float),
            density=jnp.array(densities, dtype=float),
            L_H_G=jnp.array(L_H_Gs, dtype=float),
            L_H_vis=jnp.array(L_H_vises, dtype=float),
            L_H_pre_mask=jnp.array(L_H_pre_masks, dtype=bool),
            L_H_pre=jnp.array(L_H_pres, dtype=float),
        )

    def export_updated_model(self) -> str:
        """
        Export the JaxSim model to URDF with the current hardware parameters.

        Returns:
            The URDF string of the updated model.

        Note:
            This method is not meant to be used in JIT-compiled functions.
        """

        import numpy as np

        if isinstance(jnp.zeros(0), jax.core.Tracer):
            raise RuntimeError("This method cannot be used in JIT-compiled functions")

        # Ensure `built_from` is a ROD model and create `rod_model_output`
        if isinstance(self.built_from, rod.Model):
            rod_model_output = copy.deepcopy(self.built_from)
        elif isinstance(self.built_from, (str, pathlib.Path)):
            rod_model_output = rod.Sdf.load(sdf=self.built_from).models()[0]
        else:
            raise ValueError(
                "The JaxSim model must be built from a valid ROD model source"
            )

        # Switch to URDF frame convention for easier mapping
        rod_model_output.switch_frame_convention(
            frame_convention=rod.FrameConvention.Urdf,
            explicit_frames=True,
            attach_frames_to_links=True,
        )

        # Get links and joints from the ROD model
        links_dict = {link.name: link for link in rod_model_output.links()}
        joints_dict = {joint.name: joint for joint in rod_model_output.joints()}

        # Iterate over the hardware metadata to update the ROD model
        hw_metadata = self.kin_dyn_parameters.hw_link_metadata
        for link_index, link_name in enumerate(self.link_names()):
            if link_name not in links_dict:
                continue

            # Update mass and inertia
            mass = float(self.kin_dyn_parameters.link_parameters.mass[link_index])
            center_of_mass = np.array(
                self.kin_dyn_parameters.link_parameters.center_of_mass[link_index]
            )
            inertia_tensor = LinkParameters.unflatten_inertia_tensor(
                self.kin_dyn_parameters.link_parameters.inertia_elements[link_index]
            )

            links_dict[link_name].inertial.mass = mass
            L_H_COM = np.eye(4)
            L_H_COM[0:3, 3] = center_of_mass
            links_dict[link_name].inertial.pose = rod.Pose.from_transform(
                transform=L_H_COM,
                relative_to=links_dict[link_name].inertial.pose.relative_to,
            )
            links_dict[link_name].inertial.inertia = rod.Inertia.from_inertia_tensor(
                inertia_tensor=inertia_tensor, validate=True
            )

            # Update visual shape
            shape = hw_metadata.shape[link_index]
            dims = hw_metadata.dims[link_index]
            if shape == LinkParametrizableShape.Box:
                links_dict[link_name].visual.geometry.box.size = dims.tolist()
            elif shape == LinkParametrizableShape.Sphere:
                links_dict[link_name].visual.geometry.sphere.radius = float(dims[0])
            elif shape == LinkParametrizableShape.Cylinder:
                links_dict[link_name].visual.geometry.cylinder.radius = float(dims[0])
                links_dict[link_name].visual.geometry.cylinder.length = float(dims[1])
            else:
                logging.debug(f"Skipping unsupported shape for link '{link_name}'")
                continue

            # Update visual pose
            links_dict[link_name].visual.pose = rod.Pose.from_transform(
                transform=np.array(hw_metadata.L_H_vis[link_index]),
                relative_to=links_dict[link_name].visual.pose.relative_to,
            )

            # Update joint poses
            for joint_index in range(self.number_of_joints()):
                if hw_metadata.L_H_pre_mask[link_index, joint_index]:
                    joint_name = js.joint.idx_to_name(
                        model=self, joint_index=joint_index
                    )
                    if joint_name in joints_dict:
                        joints_dict[joint_name].pose = rod.Pose.from_transform(
                            transform=np.array(
                                hw_metadata.L_H_pre[link_index, joint_index]
                            ),
                            relative_to=joints_dict[joint_name].pose.relative_to,
                        )

        # Export the URDF string.
        urdf_string = UrdfExporter(pretty=True).to_urdf_string(sdf=rod_model_output)

        return urdf_string

    # ==========
    # Properties
    # ==========

    def name(self) -> str:
        """
        Return the name of the model.

        Returns:
            The name of the model.
        """

        return self.model_name

    def number_of_links(self) -> int:
        """
        Return the number of links in the model.

        Returns:
            The number of links in the model.

        Note:
            The base link is included in the count and its index is always 0.
        """

        return self.kin_dyn_parameters.number_of_links()

    def number_of_joints(self) -> int:
        """
        Return the number of joints in the model.

        Returns:
            The number of joints in the model.
        """

        return self.kin_dyn_parameters.number_of_joints()

    def number_of_frames(self) -> int:
        """
        Return the number of frames in the model.

        Returns:
            The number of frames in the model.

        """

        return self.kin_dyn_parameters.number_of_frames()

    # =================
    # Base link methods
    # =================

    def floating_base(self) -> bool:
        """
        Return whether the model has a floating base.

        Returns:
            True if the model is floating-base, False otherwise.
        """

        return self.kin_dyn_parameters.joint_model.joint_dofs[0] == 6

    def base_link(self) -> str:
        """
        Return the name of the base link.

        Returns:
            The name of the base link.

        Note:
            By default, the base link is the root of the kinematic tree.
        """

        return self.link_names()[0]

    # =====================
    # Joint-related methods
    # =====================

    def dofs(self) -> int:
        """
        Return the number of degrees of freedom of the model.

        Returns:
            The number of degrees of freedom of the model.

        Note:
            We do not yet support multi-DoF joints, therefore this is always equal to
            the number of joints. In the future, this could be different.
        """

        return sum(self.kin_dyn_parameters.joint_model.joint_dofs[1:])

    def joint_names(self) -> tuple[str, ...]:
        """
        Return the names of the joints in the model.

        Returns:
            The names of the joints in the model.
        """

        return self.kin_dyn_parameters.joint_model.joint_names[1:]

    # ====================
    # Link-related methods
    # ====================

    def link_names(self) -> tuple[str, ...]:
        """
        Return the names of the links in the model.

        Returns:
            The names of the links in the model.
        """

        return self.kin_dyn_parameters.link_names

    # =====================
    # Frame-related methods
    # =====================

    def frame_names(self) -> tuple[str, ...]:
        """
        Return the names of the frames in the model.

        Returns:
            The names of the frames in the model.
        """

        return self.kin_dyn_parameters.frame_parameters.name


# =====================
# Model post-processing
# =====================


def reduce(
    model: JaxSimModel,
    considered_joints: tuple[str, ...],
    locked_joint_positions: dict[str, jtp.FloatLike] | None = None,
) -> JaxSimModel:
    """
    Reduce the model by lumping together the links connected by removed joints.

    Args:
        model: The model to reduce.
        considered_joints: The sequence of joints to consider.
        locked_joint_positions:
            A dictionary containing the positions of the joints to be considered
            in the reduction process. The removed joints in the reduced model
            will have their position locked to their value of this dictionary.
            If a joint is not part of the dictionary, its position is set to zero.
    """

    locked_joint_positions = (
        locked_joint_positions if locked_joint_positions is not None else {}
    )

    # If locked joints are passed, make sure that they are valid.
    if not set(locked_joint_positions).issubset(model.joint_names()):
        new_joints = set(model.joint_names()) - set(locked_joint_positions)
        raise ValueError(f"Passed joints not existing in the model: {new_joints}")

    # Operate on a deep copy of the model description in order to prevent problems
    # when mutable attributes are updated.
    intermediate_description = copy.deepcopy(model.description)

    # Update the initial position of the joints.
    # This is necessary to compute the correct pose of the link pairs connected
    # to removed joints.
    for joint_name in set(model.joint_names()) - set(considered_joints):
        j = intermediate_description.joints_dict[joint_name]
        with j.mutable_context():
            j.initial_position = locked_joint_positions.get(joint_name, 0.0)

    # Reduce the model description.
    # If `considered_joints` contains joints not existing in the model,
    # the method will raise an exception.
    reduced_intermediate_description = intermediate_description.reduce(
        considered_joints=list(considered_joints)
    )

    # Build the reduced model.
    reduced_model = JaxSimModel.build(
        model_description=reduced_intermediate_description,
        model_name=model.name(),
        time_step=model.time_step,
        terrain=model.terrain,
        contact_model=model.contact_model,
        contact_params=model.contact_params,
        actuation_params=model.actuation_params,
        gravity=model.gravity,
        integrator=model.integrator,
    )

    # Store the origin of the model, in case downstream logic needs it.
    with reduced_model.mutable_context(mutability=Mutability.MUTABLE_NO_VALIDATION):
        reduced_model.built_from = model.built_from

    return reduced_model


# ===================
# Inertial properties
# ===================


@jax.jit
@js.common.named_scope
def total_mass(model: JaxSimModel) -> jtp.Float:
    """
    Compute the total mass of the model.

    Args:
        model: The model to consider.

    Returns:
        The total mass of the model.
    """

    return model.kin_dyn_parameters.link_parameters.mass.sum().astype(float)


@jax.jit
@js.common.named_scope
def link_spatial_inertia_matrices(model: JaxSimModel) -> jtp.Array:
    """
    Compute the spatial 6D inertia matrices of all links of the model.

    Args:
        model: The model to consider.

    Returns:
        A 3D array containing the stacked spatial 6D inertia matrices of the links.
    """

    return jax.vmap(js.kin_dyn_parameters.LinkParameters.spatial_inertia)(
        model.kin_dyn_parameters.link_parameters
    )


# ==============================
# Rigid Body Dynamics Algorithms
# ==============================


@functools.partial(jax.jit, static_argnames=["output_vel_repr"])
def generalized_free_floating_jacobian(
    model: JaxSimModel,
    data: js.data.JaxSimModelData,
    *,
    output_vel_repr: VelRepr | None = None,
) -> jtp.Matrix:
    """
    Compute the free-floating jacobians of all links.

    Args:
        model: The model to consider.
        data: The data of the considered model.
        output_vel_repr:
            The output velocity representation of the free-floating jacobians.

    Returns:
        The `(nL, 6, 6+dofs)` array containing the stacked free-floating
        jacobians of the links. The first axis is the link index.

    Note:
        The v-stacked version of the returned Jacobian array together with the
        flattened 6D forces of the links, are useful to compute the `J.T @ f`
        product of the multi-body EoM.
    """

    output_vel_repr = (
        output_vel_repr if output_vel_repr is not None else data.velocity_representation
    )

    # Compute the doubly-left free-floating full jacobian.
    B_J_full_WX_B, B_H_L = jaxsim.rbda.jacobian_full_doubly_left(
        model=model,
        joint_positions=data.joint_positions,
    )

    # ======================================================================
    # Update the input velocity representation such that v_WL = J_WL_I @ I_ν
    # ======================================================================

    match data.velocity_representation:
        case VelRepr.Inertial:
            W_H_B = data._base_transform
            B_X_W = Adjoint.from_transform(transform=W_H_B, inverse=True)

            B_J_full_WX_I = B_J_full_WX_W = (  # noqa: F841
                B_J_full_WX_B
                @ jax.scipy.linalg.block_diag(B_X_W, jnp.eye(model.dofs()))
            )

        case VelRepr.Body:
            B_J_full_WX_I = B_J_full_WX_B

        case VelRepr.Mixed:
            W_R_B = jaxsim.math.Quaternion.to_dcm(data.base_orientation)
            BW_H_B = jnp.eye(4).at[0:3, 0:3].set(W_R_B)
            B_X_BW = Adjoint.from_transform(transform=BW_H_B, inverse=True)

            B_J_full_WX_I = B_J_full_WX_BW = (  # noqa: F841
                B_J_full_WX_B
                @ jax.scipy.linalg.block_diag(B_X_BW, jnp.eye(model.dofs()))
            )

        case _:
            raise ValueError(data.velocity_representation)

    # ====================================================================
    # Create stacked Jacobian for each link by filtering the full Jacobian
    # ====================================================================

    κ_bool = model.kin_dyn_parameters.support_body_array_bool

    # Keep only the columns of the full Jacobian corresponding to the support
    # body array of each link.
    B_J_WL_I = jax.vmap(
        lambda κ: jnp.where(
            jnp.hstack([jnp.ones(5), κ]), B_J_full_WX_I, jnp.zeros_like(B_J_full_WX_I)
        )
    )(κ_bool)

    # =======================================================================
    # Update the output velocity representation such that O_v_WL = O_J_WL @ ν
    # =======================================================================

    match output_vel_repr:
        case VelRepr.Inertial:
            W_H_B = data._base_transform
            W_X_B = jaxsim.math.Adjoint.from_transform(W_H_B)

            O_J_WL_I = W_J_WL_I = jax.vmap(  # noqa: F841
                lambda B_J_WL_I: W_X_B @ B_J_WL_I
            )(B_J_WL_I)

        case VelRepr.Body:
            O_J_WL_I = L_J_WL_I = jax.vmap(  # noqa: F841
                lambda B_H_L, B_J_WL_I: jaxsim.math.Adjoint.from_transform(
                    B_H_L, inverse=True
                )
                @ B_J_WL_I
            )(B_H_L, B_J_WL_I)

        case VelRepr.Mixed:
            W_H_B = data._base_transform

            LW_H_L = jax.vmap(
                lambda B_H_L: (W_H_B @ B_H_L).at[0:3, 3].set(jnp.zeros(3))
            )(B_H_L)

            LW_H_B = jax.vmap(
                lambda LW_H_L, B_H_L: LW_H_L @ jaxsim.math.Transform.inverse(B_H_L)
            )(LW_H_L, B_H_L)

            O_J_WL_I = LW_J_WL_I = jax.vmap(  # noqa: F841
                lambda LW_H_B, B_J_WL_I: jaxsim.math.Adjoint.from_transform(LW_H_B)
                @ B_J_WL_I
            )(LW_H_B, B_J_WL_I)

        case _:
            raise ValueError(output_vel_repr)

    return O_J_WL_I


@functools.partial(jax.jit, static_argnames=["output_vel_repr"])
def generalized_free_floating_jacobian_derivative(
    model: JaxSimModel,
    data: js.data.JaxSimModelData,
    *,
    output_vel_repr: VelRepr | None = None,
) -> jtp.Matrix:
    """
    Compute the free-floating jacobian derivatives of all links.

    Args:
        model: The model to consider.
        data: The data of the considered model.
        output_vel_repr:
            The output velocity representation of the free-floating jacobian derivatives.

    Returns:
        The `(nL, 6, 6+dofs)` array containing the stacked free-floating
        jacobian derivatives of the links. The first axis is the link index.
    """

    output_vel_repr = (
        output_vel_repr if output_vel_repr is not None else data.velocity_representation
    )

    # Compute the derivative of the doubly-left free-floating full jacobian.
    B_J̇_full_WX_B, B_H_L = jaxsim.rbda.jacobian_derivative_full_doubly_left(
        model=model,
        joint_positions=data.joint_positions,
        joint_velocities=data.joint_velocities,
    )

    # The derivative of the equation to change the input and output representations
    # of the Jacobian derivative needs the computation of the plain link Jacobian.
    B_J_full_WL_B, _ = jaxsim.rbda.jacobian_full_doubly_left(
        model=model,
        joint_positions=data.joint_positions,
    )

    # Compute the actual doubly-left free-floating jacobian derivative of the link
    # by zeroing the columns not in the path π_B(L) using the boolean κ(i).
    κb = model.kin_dyn_parameters.support_body_array_bool

    # Compute the base transform.
    W_H_B = data._base_transform

    # We add the 5 columns of ones to the Jacobian derivative to account for the
    # base velocity and acceleration (5 + number of links = 6 + number of joints).
    B_J̇_WL_B = (
        jnp.hstack([jnp.ones((κb.shape[0], 5)), κb])[:, jnp.newaxis] * B_J̇_full_WX_B
    )
    B_J_WL_B = (
        jnp.hstack([jnp.ones((κb.shape[0], 5)), κb])[:, jnp.newaxis] * B_J_full_WL_B
    )

    # =====================================================
    # Compute quantities to adjust the input representation
    # =====================================================

    In = jnp.eye(model.dofs())
    On = jnp.zeros(shape=(model.dofs(), model.dofs()))

    match data.velocity_representation:
        case VelRepr.Inertial:
            B_X_W = jaxsim.math.Adjoint.from_transform(transform=W_H_B, inverse=True)

            W_v_WB = data.base_velocity
            B_Ẋ_W = -B_X_W @ jaxsim.math.Cross.vx(W_v_WB)

            # Compute the operator to change the representation of ν, and its
            # time derivative.
            T = jax.scipy.linalg.block_diag(B_X_W, In)
            Ṫ = jax.scipy.linalg.block_diag(B_Ẋ_W, On)

        case VelRepr.Body:
            B_X_B = jaxsim.math.Adjoint.from_rotation_and_translation(
                translation=jnp.zeros(3), rotation=jnp.eye(3)
            )

            B_Ẋ_B = jnp.zeros(shape=(6, 6))

            # Compute the operator to change the representation of ν, and its
            # time derivative.
            T = jax.scipy.linalg.block_diag(B_X_B, In)
            Ṫ = jax.scipy.linalg.block_diag(B_Ẋ_B, On)

        case VelRepr.Mixed:
            BW_H_B = W_H_B.at[0:3, 3].set(jnp.zeros(3))
            B_X_BW = jaxsim.math.Adjoint.from_transform(transform=BW_H_B, inverse=True)

            BW_v_WB = data.base_velocity
            BW_v_W_BW = BW_v_WB.at[3:6].set(jnp.zeros(3))

            BW_v_BW_B = BW_v_WB - BW_v_W_BW
            B_Ẋ_BW = -B_X_BW @ jaxsim.math.Cross.vx(BW_v_BW_B)

            # Compute the operator to change the representation of ν, and its
            # time derivative.
            T = jax.scipy.linalg.block_diag(B_X_BW, In)
            Ṫ = jax.scipy.linalg.block_diag(B_Ẋ_BW, On)

        case _:
            raise ValueError(data.velocity_representation)

    # ======================================================
    # Compute quantities to adjust the output representation
    # ======================================================

    match output_vel_repr:
        case VelRepr.Inertial:
            O_X_B = W_X_B = jaxsim.math.Adjoint.from_transform(transform=W_H_B)

            with data.switch_velocity_representation(VelRepr.Body):
                B_v_WB = data.base_velocity

            O_Ẋ_B = W_Ẋ_B = W_X_B @ jaxsim.math.Cross.vx(B_v_WB)  # noqa: F841

        case VelRepr.Body:
            O_X_B = L_X_B = jaxsim.math.Adjoint.from_transform(
                transform=B_H_L, inverse=True
            )

            B_X_L = jaxsim.math.Adjoint.inverse(adjoint=L_X_B)

            with data.switch_velocity_representation(VelRepr.Body):
                B_v_WB = data.base_velocity
                L_v_WL = jnp.einsum(
                    "b6j,j->b6", L_X_B @ B_J_WL_B, data.generalized_velocity
                )

            O_Ẋ_B = L_Ẋ_B = -L_X_B @ jaxsim.math.Cross.vx(  # noqa: F841
                jnp.einsum("bij,bj->bi", B_X_L, L_v_WL) - B_v_WB
            )

        case VelRepr.Mixed:
            W_H_L = W_H_B @ B_H_L
            LW_H_L = W_H_L.at[:, 0:3, 3].set(jnp.zeros_like(W_H_L[:, 0:3, 3]))
            LW_H_B = LW_H_L @ jaxsim.math.Transform.inverse(B_H_L)

            O_X_B = LW_X_B = jaxsim.math.Adjoint.from_transform(transform=LW_H_B)

            B_X_LW = jaxsim.math.Adjoint.inverse(adjoint=LW_X_B)

            with data.switch_velocity_representation(VelRepr.Body):
                B_v_WB = data.base_velocity

            with data.switch_velocity_representation(VelRepr.Mixed):
                BW_H_B = W_H_B.at[0:3, 3].set(jnp.zeros(3))
                B_X_BW = Adjoint.from_transform(transform=BW_H_B, inverse=True)
                LW_v_WL = jnp.einsum(
                    "bij,bj->bi",
                    LW_X_B,
                    B_J_WL_B
                    @ jax.scipy.linalg.block_diag(B_X_BW, jnp.eye(model.dofs()))
                    @ data.generalized_velocity,
                )

                LW_v_W_LW = LW_v_WL.at[:, 3:6].set(jnp.zeros_like(LW_v_WL[:, 3:6]))

            LW_v_LW_L = LW_v_WL - LW_v_W_LW
            LW_v_B_LW = LW_v_WL - jnp.einsum("bij,j->bi", LW_X_B, B_v_WB) - LW_v_LW_L

            O_Ẋ_B = LW_Ẋ_B = -LW_X_B @ jaxsim.math.Cross.vx(  # noqa: F841
                jnp.einsum("bij,bj->bi", B_X_LW, LW_v_B_LW)
            )

        case _:
            raise ValueError(output_vel_repr)

    # =============================================================
    # Express the Jacobian derivative in the target representations
    # =============================================================

    # Sum all the components that form the Jacobian derivative in the target
    # input/output velocity representations.
    O_J̇_WL_I = jnp.zeros_like(B_J̇_WL_B)
    O_J̇_WL_I += O_Ẋ_B @ B_J_WL_B @ T
    O_J̇_WL_I += O_X_B @ B_J̇_WL_B @ T
    O_J̇_WL_I += O_X_B @ B_J_WL_B @ Ṫ

    return O_J̇_WL_I


@functools.partial(jax.jit, static_argnames=["prefer_aba"])
def forward_dynamics(
    model: JaxSimModel,
    data: js.data.JaxSimModelData,
    *,
    joint_forces: jtp.VectorLike | None = None,
    link_forces: jtp.MatrixLike | None = None,
    prefer_aba: float = True,
) -> tuple[jtp.Vector, jtp.Vector]:
    """
    Compute the forward dynamics of the model.

    Args:
        model: The model to consider.
        data: The data of the considered model.
        joint_forces:
            The joint forces to consider as a vector of shape `(dofs,)`.
        link_forces:
            The link 6D forces consider as a matrix of shape `(nL, 6)`.
            The frame in which they are expressed must be `data.velocity_representation`.
        prefer_aba: Whether to prefer the ABA algorithm over the CRB one.

    Returns:
        A tuple containing the 6D acceleration in the active representation of the
        base link and the joint accelerations resulting from the application of the
        considered joint forces and external forces.
    """

    forward_dynamics_fn = forward_dynamics_aba if prefer_aba else forward_dynamics_crb

    return forward_dynamics_fn(
        model=model,
        data=data,
        joint_forces=joint_forces,
        link_forces=link_forces,
    )


@jax.jit
@js.common.named_scope
def forward_dynamics_aba(
    model: JaxSimModel,
    data: js.data.JaxSimModelData,
    *,
    joint_forces: jtp.VectorLike | None = None,
    link_forces: jtp.MatrixLike | None = None,
) -> tuple[jtp.Vector, jtp.Vector]:
    """
    Compute the forward dynamics of the model with the ABA algorithm.

    Args:
        model: The model to consider.
        data: The data of the considered model.
        joint_forces:
            The joint forces to consider as a vector of shape `(dofs,)`.
        link_forces:
            The link 6D forces to consider as a matrix of shape `(nL, 6)`.
            The frame in which they are expressed must be `data.velocity_representation`.

    Returns:
        A tuple containing the 6D acceleration in the active representation of the
        base link and the joint accelerations resulting from the application of the
        considered joint forces and external forces.
    """

    # ============
    # Prepare data
    # ============

    # Build joint forces, if not provided.
    τ = (
        jnp.atleast_1d(joint_forces.squeeze())
        if joint_forces is not None
        else jnp.zeros_like(data.joint_positions)
    )

    # Build link forces, if not provided.
    f_L = (
        jnp.atleast_2d(link_forces.squeeze())
        if link_forces is not None
        else jnp.zeros((model.number_of_links(), 6))
    )

    # Create a references object that simplifies converting among representations.
    references = js.references.JaxSimModelReferences.build(
        model=model,
        joint_force_references=τ,
        link_forces=f_L,
        data=data,
        velocity_representation=data.velocity_representation,
    )

    # Extract the state in inertial-fixed representation.
    with data.switch_velocity_representation(VelRepr.Inertial):
        W_p_B = data.base_position
        W_v_WB = data.base_velocity
        W_Q_B = data.base_orientation
        s = data.joint_positions
        ṡ = data.joint_velocities

    # Extract the inputs in inertial-fixed representation.
    W_f_L = references._link_forces
    τ = references._joint_force_references

    # ========================
    # Compute forward dynamics
    # ========================

    W_v̇_WB, s̈ = jaxsim.rbda.aba(
        model=model,
        base_position=W_p_B,
        base_quaternion=W_Q_B,
        joint_positions=s,
        base_linear_velocity=W_v_WB[0:3],
        base_angular_velocity=W_v_WB[3:6],
        joint_velocities=ṡ,
        joint_forces=τ,
        link_forces=W_f_L,
        standard_gravity=model.gravity,
    )

    # =============
    # Adjust output
    # =============

    def to_active(
        W_v̇_WB: jtp.Vector, W_H_C: jtp.Matrix, W_v_WB: jtp.Vector, W_v_WC: jtp.Vector
    ) -> jtp.Vector:
        """
        Convert the inertial-fixed apparent base acceleration W_v̇_WB to
        another representation C_v̇_WB expressed in a generic frame C.
        """

        # In Mixed representation, we need to include a cross product in ℝ⁶.
        # In Inertial and Body representations, the cross product is always zero.
        C_X_W = Adjoint.from_transform(transform=W_H_C, inverse=True)
        return C_X_W @ (W_v̇_WB - Cross.vx(W_v_WC) @ W_v_WB)

    match data.velocity_representation:
        case VelRepr.Inertial:
            # In this case C=W
            W_H_C = W_H_W = jnp.eye(4)  # noqa: F841
            W_v_WC = W_v_WW = jnp.zeros(6)  # noqa: F841

        case VelRepr.Body:
            # In this case C=B
            W_H_C = W_H_B = data._base_transform
            W_v_WC = W_v_WB

        case VelRepr.Mixed:
            # In this case C=B[W]
            W_H_B = data._base_transform
            W_H_C = W_H_BW = W_H_B.at[0:3, 0:3].set(jnp.eye(3))  # noqa: F841
            W_ṗ_B = data.base_velocity[0:3]
            W_v_WC = W_v_W_BW = jnp.zeros(6).at[0:3].set(W_ṗ_B)  # noqa: F841

        case _:
            raise ValueError(data.velocity_representation)

    # We need to convert the derivative of the base velocity to the active
    # representation. In Mixed representation, this conversion is not a plain
    # transformation with just X, but it also involves a cross product in ℝ⁶.
    C_v̇_WB = to_active(
        W_v̇_WB=W_v̇_WB,
        W_H_C=W_H_C,
        W_v_WB=W_v_WB,
        W_v_WC=W_v_WC,
    )

    # The ABA algorithm already returns a zero base 6D acceleration for
    # fixed-based models. However, the to_active function introduces an
    # additional acceleration component in Mixed representation.
    # Here below we make sure that the base acceleration is zero.
    C_v̇_WB = C_v̇_WB if model.floating_base() else jnp.zeros(6)

    return C_v̇_WB.astype(float), s̈.astype(float)


@jax.jit
@js.common.named_scope
def forward_dynamics_crb(
    model: JaxSimModel,
    data: js.data.JaxSimModelData,
    *,
    joint_forces: jtp.VectorLike | None = None,
    link_forces: jtp.MatrixLike | None = None,
) -> tuple[jtp.Vector, jtp.Vector]:
    """
    Compute the forward dynamics of the model with the CRB algorithm.

    Args:
        model: The model to consider.
        data: The data of the considered model.
        joint_forces:
            The joint forces to consider as a vector of shape `(dofs,)`.
        link_forces:
            The link 6D forces to consider as a matrix of shape `(nL, 6)`.
            The frame in which they are expressed must be `data.velocity_representation`.

    Returns:
        A tuple containing the 6D acceleration in the active representation of the
        base link and the joint accelerations resulting from the application of the
        considered joint forces and external forces.

    Note:
        Compared to ABA, this method could be significantly slower, especially for
        models with a large number of degrees of freedom.
    """

    # ============
    # Prepare data
    # ============

    # Build joint torques if not provided.
    τ = (
        jnp.atleast_1d(joint_forces)
        if joint_forces is not None
        else jnp.zeros_like(data.joint_positions)
    )

    # Build external forces if not provided.
    f = (
        jnp.atleast_2d(link_forces)
        if link_forces is not None
        else jnp.zeros(shape=(model.number_of_links(), 6))
    )

    # Compute terms of the floating-base EoM.
    M = free_floating_mass_matrix(model=model, data=data)
    h = free_floating_bias_forces(model=model, data=data)
    S = jnp.block([jnp.zeros(shape=(model.dofs(), 6)), jnp.eye(model.dofs())]).T
    J = generalized_free_floating_jacobian(model=model, data=data)

    # TODO: invert the Mss block exploiting sparsity defined by the parent array λ(i)

    # ========================
    # Compute forward dynamics
    # ========================

    if model.floating_base():
        # l: number of links.
        # g: generalized coordinates, 6 + number of joints.
        JTf = jnp.einsum("l6g,l6->g", J, f)
        ν̇ = jnp.linalg.solve(M, S @ τ - h + JTf)

    else:
        # l: number of links.
        # j: number of joints.
        JTf = jnp.einsum("l6j,l6->j", J[:, :, 6:], f)
        s̈ = jnp.linalg.solve(M[6:, 6:], τ - h[6:] + JTf)

        v̇_WB = jnp.zeros(6)
        ν̇ = jnp.hstack([v̇_WB, s̈.squeeze()])

    # =============
    # Adjust output
    # =============

    # Extract the base acceleration in the active representation.
    # Note that this is an apparent acceleration (relevant in Mixed representation),
    # therefore it cannot be always expressed in different frames with just a
    # 6D transformation X.
    v̇_WB = ν̇[0:6].squeeze().astype(float)

    # Extract the joint accelerations.
    s̈ = jnp.atleast_1d(ν̇[6:].squeeze()).astype(float)

    return v̇_WB, s̈


@jax.jit
@js.common.named_scope
def forward_kinematics(model: JaxSimModel, data: js.data.JaxSimModelData) -> jtp.Matrix:
    """
    Compute the forward kinematics of the model.

    Args:
        model: The model to consider.
        data: The data of the considered model.

    Returns:
        The nL x 4 x 4 array containing the stacked homogeneous transformations
        of the links. The first axis is the link index.
    """

    W_H_LL, _ = jaxsim.rbda.forward_kinematics_model(
        model=model,
        base_position=data.base_position,
        base_quaternion=data.base_quaternion,
        joint_positions=data.joint_positions,
        joint_velocities=data.joint_velocities,
        base_linear_velocity_inertial=data._base_linear_velocity,
        base_angular_velocity_inertial=data._base_angular_velocity,
    )

    return W_H_LL


@jax.jit
@js.common.named_scope
def free_floating_mass_matrix(
    model: JaxSimModel, data: js.data.JaxSimModelData
) -> jtp.Matrix:
    """
    Compute the free-floating mass matrix of the model with the CRBA algorithm.

    Args:
        model: The model to consider.
        data: The data of the considered model.

    Returns:
        The free-floating mass matrix of the model.
    """

    M_body = jaxsim.rbda.crba(
        model=model,
        joint_positions=data.joint_positions,
    )

    match data.velocity_representation:
        case VelRepr.Body:
            return M_body

        case VelRepr.Inertial:
            B_X_W = Adjoint.from_transform(transform=data._base_transform, inverse=True)
            invT = jax.scipy.linalg.block_diag(B_X_W, jnp.eye(model.dofs()))

            return invT.T @ M_body @ invT

        case VelRepr.Mixed:
            BW_H_B = data._base_transform.at[0:3, 3].set(jnp.zeros(3))
            B_X_BW = Adjoint.from_transform(transform=BW_H_B, inverse=True)
            invT = jax.scipy.linalg.block_diag(B_X_BW, jnp.eye(model.dofs()))

            return invT.T @ M_body @ invT

        case _:
            raise ValueError(data.velocity_representation)


@jax.jit
@js.common.named_scope
def free_floating_coriolis_matrix(
    model: JaxSimModel, data: js.data.JaxSimModelData
) -> jtp.Matrix:
    """
    Compute the free-floating Coriolis matrix of the model.

    Args:
        model: The model to consider.
        data: The data of the considered model.

    Returns:
        The free-floating Coriolis matrix of the model.

    Note:
        This function, contrarily to other quantities of the equations of motion,
        does not exploit any iterative algorithm. Therefore, the computation of
        the Coriolis matrix may be much slower than other quantities.
    """

    # We perform all the calculation in body-fixed.
    # The Coriolis matrix computed in this representation is converted later
    # to the active representation stored in data.
    with data.switch_velocity_representation(VelRepr.Body):
        B_ν = data.generalized_velocity

        # Doubly-left free-floating Jacobian.
        L_J_WL_B = generalized_free_floating_jacobian(model=model, data=data)

        # Doubly-left free-floating Jacobian derivative.
        L_J̇_WL_B = generalized_free_floating_jacobian_derivative(model=model, data=data)

    L_M_L = link_spatial_inertia_matrices(model=model)

    # Body-fixed link velocities.
    # Note: we could have called link.velocity() instead of computing it ourselves,
    # but since we need the link Jacobians later, we can save a double calculation.
    L_v_WL = jax.vmap(lambda J: J @ B_ν)(L_J_WL_B)

    # Compute the contribution of each link to the Coriolis matrix.
    def compute_link_contribution(M, v, J, J̇) -> jtp.Array:
        return J.T @ ((Cross.vx_star(v) @ M + M @ Cross.vx(v)) @ J + M @ J̇)

    C_B_links = jax.vmap(compute_link_contribution)(
        L_M_L,
        L_v_WL,
        L_J_WL_B,
        L_J̇_WL_B,
    )

    # We need to adjust the Coriolis matrix for fixed-base models.
    # In this case, the base link does not contribute to the matrix, and we need to zero
    # the off-diagonal terms mapping joint quantities onto the base configuration.
    if model.floating_base():
        C_B = C_B_links.sum(axis=0)
    else:
        C_B = C_B_links[1:].sum(axis=0)
        C_B = C_B.at[0:6, 6:].set(0.0)
        C_B = C_B.at[6:, 0:6].set(0.0)

    # Adjust the representation of the Coriolis matrix.
    # Refer to https://github.com/traversaro/traversaro-phd-thesis, Section 3.6.
    match data.velocity_representation:
        case VelRepr.Body:
            return C_B

        case VelRepr.Inertial:
            n = model.dofs()
            W_H_B = data._base_transform
            B_X_W = jaxsim.math.Adjoint.from_transform(W_H_B, inverse=True)
            B_T_W = jax.scipy.linalg.block_diag(B_X_W, jnp.eye(n))

            with data.switch_velocity_representation(VelRepr.Inertial):
                W_v_WB = data.base_velocity
                B_Ẋ_W = -B_X_W @ jaxsim.math.Cross.vx(W_v_WB)

            B_Ṫ_W = jax.scipy.linalg.block_diag(B_Ẋ_W, jnp.zeros(shape=(n, n)))

            with data.switch_velocity_representation(VelRepr.Body):
                M = free_floating_mass_matrix(model=model, data=data)

            C = B_T_W.T @ (M @ B_Ṫ_W + C_B @ B_T_W)

            return C

        case VelRepr.Mixed:
            n = model.dofs()
            BW_H_B = data._base_transform.at[0:3, 3].set(jnp.zeros(3))
            B_X_BW = jaxsim.math.Adjoint.from_transform(transform=BW_H_B, inverse=True)
            B_T_BW = jax.scipy.linalg.block_diag(B_X_BW, jnp.eye(n))

            with data.switch_velocity_representation(VelRepr.Mixed):
                BW_v_WB = data.base_velocity
                BW_v_W_BW = BW_v_WB.at[3:6].set(jnp.zeros(3))

            BW_v_BW_B = BW_v_WB - BW_v_W_BW
            B_Ẋ_BW = -B_X_BW @ jaxsim.math.Cross.vx(BW_v_BW_B)

            B_Ṫ_BW = jax.scipy.linalg.block_diag(B_Ẋ_BW, jnp.zeros(shape=(n, n)))

            with data.switch_velocity_representation(VelRepr.Body):
                M = free_floating_mass_matrix(model=model, data=data)

            C = B_T_BW.T @ (M @ B_Ṫ_BW + C_B @ B_T_BW)

            return C

        case _:
            raise ValueError(data.velocity_representation)


@jax.jit
@js.common.named_scope
def inverse_dynamics(
    model: JaxSimModel,
    data: js.data.JaxSimModelData,
    *,
    joint_accelerations: jtp.VectorLike | None = None,
    base_acceleration: jtp.VectorLike | None = None,
    link_forces: jtp.MatrixLike | None = None,
) -> tuple[jtp.Vector, jtp.Vector]:
    """
    Compute inverse dynamics with the RNEA algorithm.

    Args:
        model: The model to consider.
        data: The data of the considered model.
        joint_accelerations:
            The joint accelerations to consider as a vector of shape `(dofs,)`.
        base_acceleration:
            The base acceleration to consider as a vector of shape `(6,)`.
        link_forces:
            The link 6D forces to consider as a matrix of shape `(nL, 6)`.
            The frame in which they are expressed must be `data.velocity_representation`.

    Returns:
        A tuple containing the 6D force in the active representation applied to the
        base to obtain the considered base acceleration, and the joint forces to apply
        to obtain the considered joint accelerations.
    """

    # ============
    # Prepare data
    # ============

    # Build joint accelerations, if not provided.
    s̈ = (
        jnp.atleast_1d(jnp.array(joint_accelerations).squeeze())
        if joint_accelerations is not None
        else jnp.zeros_like(data.joint_positions)
    )

    # Build base acceleration, if not provided.
    v̇_WB = (
        jnp.array(base_acceleration).squeeze()
        if base_acceleration is not None
        else jnp.zeros(6)
    )

    # Build link forces, if not provided.
    f_L = (
        jnp.atleast_2d(jnp.array(link_forces).squeeze())
        if link_forces is not None
        else jnp.zeros(shape=(model.number_of_links(), 6))
    )

    def to_inertial(C_v̇_WB, W_H_C, C_v_WB, W_v_WC):
        """
        Convert the active representation of the base acceleration C_v̇_WB
        expressed in a generic frame C to the inertial-fixed representation W_v̇_WB.
        """

        W_X_C = Adjoint.from_transform(transform=W_H_C)
        C_X_W = Adjoint.from_transform(transform=W_H_C, inverse=True)
        C_v_WC = C_X_W @ W_v_WC

        # In Mixed representation, we need to include a cross product in ℝ⁶.
        # In Inertial and Body representations, the cross product is always zero.
        return W_X_C @ (C_v̇_WB + Cross.vx(C_v_WC) @ C_v_WB)

    match data.velocity_representation:
        case VelRepr.Inertial:
            W_H_C = W_H_W = jnp.eye(4)  # noqa: F841
            W_v_WC = W_v_WW = jnp.zeros(6)  # noqa: F841

        case VelRepr.Body:
            W_H_C = W_H_B = data._base_transform
            with data.switch_velocity_representation(VelRepr.Inertial):
                W_v_WC = W_v_WB = data.base_velocity

        case VelRepr.Mixed:
            W_H_B = data._base_transform
            W_H_C = W_H_BW = W_H_B.at[0:3, 0:3].set(jnp.eye(3))  # noqa: F841
            W_ṗ_B = data.base_velocity[0:3]
            W_v_WC = W_v_W_BW = jnp.zeros(6).at[0:3].set(W_ṗ_B)  # noqa: F841

        case _:
            raise ValueError(data.velocity_representation)

    # We need to convert the derivative of the base acceleration to the Inertial
    # representation. In Mixed representation, this conversion is not a plain
    # transformation with just X, but it also involves a cross product in ℝ⁶.
    W_v̇_WB = to_inertial(
        C_v̇_WB=v̇_WB,
        W_H_C=W_H_C,
        C_v_WB=data.base_velocity,
        W_v_WC=W_v_WC,
    )

    # Create a references object that simplifies converting among representations.
    references = js.references.JaxSimModelReferences.build(
        model=model,
        data=data,
        link_forces=f_L,
        velocity_representation=data.velocity_representation,
    )

    # Extract the state in inertial-fixed representation.
    with data.switch_velocity_representation(VelRepr.Inertial):
        W_p_B = data.base_position
        W_v_WB = data.base_velocity
        W_Q_B = data.base_quaternion
        s = data.joint_positions
        ṡ = data.joint_velocities

    # Extract the inputs in inertial-fixed representation.
    W_f_L = references._link_forces

    # ========================
    # Compute inverse dynamics
    # ========================

    W_f_B, τ = jaxsim.rbda.rnea(
        model=model,
        base_position=W_p_B,
        base_quaternion=W_Q_B,
        joint_positions=s,
        base_linear_velocity=W_v_WB[0:3],
        base_angular_velocity=W_v_WB[3:6],
        joint_velocities=ṡ,
        base_linear_acceleration=W_v̇_WB[0:3],
        base_angular_acceleration=W_v̇_WB[3:6],
        joint_accelerations=s̈,
        link_forces=W_f_L,
        standard_gravity=model.gravity,
    )

    # =============
    # Adjust output
    # =============

    # Express W_f_B in the active representation.
    f_B = js.data.JaxSimModelData.inertial_to_other_representation(
        array=W_f_B,
        other_representation=data.velocity_representation,
        transform=data._base_transform,
        is_force=True,
    ).squeeze()

    return f_B.astype(float), τ.astype(float)


@jax.jit
@js.common.named_scope
def free_floating_gravity_forces(
    model: JaxSimModel, data: js.data.JaxSimModelData
) -> jtp.Vector:
    r"""
    Compute the free-floating gravity forces :math:`g(\mathbf{q})` of the model.

    Args:
        model: The model to consider.
        data: The data of the considered model.

    Returns:
        The free-floating gravity forces of the model.
    """

    # Build a new state with zeroed velocities.
    data_rnea = js.data.JaxSimModelData.build(
        model=model,
        velocity_representation=data.velocity_representation,
        base_position=data.base_position,
        base_quaternion=data.base_quaternion,
        joint_positions=data.joint_positions,
    )

    return jnp.hstack(
        inverse_dynamics(
            model=model,
            data=data_rnea,
            # Set zero inputs:
            joint_accelerations=jnp.atleast_1d(jnp.zeros(model.dofs())),
            base_acceleration=jnp.zeros(6),
            link_forces=jnp.zeros(shape=(model.number_of_links(), 6)),
        )
    ).astype(float)


@jax.jit
@js.common.named_scope
def free_floating_bias_forces(
    model: JaxSimModel, data: js.data.JaxSimModelData
) -> jtp.Vector:
    r"""
    Compute the free-floating bias forces :math:`h(\mathbf{q}, \boldsymbol{\nu})`
    of the model.

    Args:
        model: The model to consider.
        data: The data of the considered model.

    Returns:
        The free-floating bias forces of the model.
    """

    # Set the generalized position and generalized velocity.
    base_linear_velocity, base_angular_velocity = None, None
    if model.floating_base():
        base_velocity = data.base_velocity
        base_linear_velocity = base_velocity[:3]
        base_angular_velocity = base_velocity[3:]

    data_rnea = js.data.JaxSimModelData.build(
        model=model,
        velocity_representation=data.velocity_representation,
        base_position=data.base_position,
        base_quaternion=data.base_quaternion,
        joint_positions=data.joint_positions,
        joint_velocities=data.joint_velocities,
        base_linear_velocity=base_linear_velocity,
        base_angular_velocity=base_angular_velocity,
    )

    return jnp.hstack(
        inverse_dynamics(
            model=model,
            data=data_rnea,
            # Set zero inputs:
            joint_accelerations=jnp.atleast_1d(jnp.zeros(model.dofs())),
            base_acceleration=jnp.zeros(6),
            link_forces=jnp.zeros(shape=(model.number_of_links(), 6)),
        )
    ).astype(float)


# ==========================
# Other kinematic quantities
# ==========================


@jax.jit
@js.common.named_scope
def locked_spatial_inertia(
    model: JaxSimModel, data: js.data.JaxSimModelData
) -> jtp.Matrix:
    """
    Compute the locked 6D inertia matrix of the model.

    Args:
        model: The model to consider.
        data: The data of the considered model.

    Returns:
        The locked 6D inertia matrix of the model.
    """

    return total_momentum_jacobian(model=model, data=data)[:, 0:6]


@jax.jit
@js.common.named_scope
def total_momentum(model: JaxSimModel, data: js.data.JaxSimModelData) -> jtp.Vector:
    """
    Compute the total momentum of the model.

    Args:
        model: The model to consider.
        data: The data of the considered model.

    Returns:
        The total momentum of the model in the active velocity representation.
    """

    ν = data.generalized_velocity
    Jh = total_momentum_jacobian(model=model, data=data)

    return Jh @ ν


@functools.partial(jax.jit, static_argnames=["output_vel_repr"])
def total_momentum_jacobian(
    model: JaxSimModel,
    data: js.data.JaxSimModelData,
    *,
    output_vel_repr: VelRepr | None = None,
) -> jtp.Matrix:
    """
    Compute the jacobian of the total momentum.

    Args:
        model: The model to consider.
        data: The data of the considered model.
        output_vel_repr: The output velocity representation of the jacobian.

    Returns:
        The jacobian of the total momentum of the model in the active representation.
    """

    output_vel_repr = (
        output_vel_repr if output_vel_repr is not None else data.velocity_representation
    )

    if output_vel_repr is data.velocity_representation:
        return free_floating_mass_matrix(model=model, data=data)[0:6]

    with data.switch_velocity_representation(VelRepr.Body):
        B_Jh_B = free_floating_mass_matrix(model=model, data=data)[0:6]

    match data.velocity_representation:
        case VelRepr.Body:
            B_Jh = B_Jh_B

        case VelRepr.Inertial:
            B_X_W = Adjoint.from_transform(transform=data._base_transform, inverse=True)
            B_Jh = B_Jh_B @ jax.scipy.linalg.block_diag(B_X_W, jnp.eye(model.dofs()))

        case VelRepr.Mixed:
            BW_H_B = data._base_transform.at[0:3, 3].set(jnp.zeros(3))
            B_X_BW = Adjoint.from_transform(transform=BW_H_B, inverse=True)
            B_Jh = B_Jh_B @ jax.scipy.linalg.block_diag(B_X_BW, jnp.eye(model.dofs()))

        case _:
            raise ValueError(data.velocity_representation)

    match output_vel_repr:
        case VelRepr.Body:
            return B_Jh

        case VelRepr.Inertial:
            W_H_B = data._base_transform
            B_Xv_W = Adjoint.from_transform(transform=W_H_B, inverse=True)
            W_Xf_B = B_Xv_W.T
            W_Jh = W_Xf_B @ B_Jh
            return W_Jh

        case VelRepr.Mixed:
            BW_H_B = data._base_transform.at[0:3, 3].set(jnp.zeros(3))
            B_Xv_BW = Adjoint.from_transform(transform=BW_H_B, inverse=True)
            BW_Xf_B = B_Xv_BW.T
            BW_Jh = BW_Xf_B @ B_Jh
            return BW_Jh

        case _:
            raise ValueError(output_vel_repr)


@jax.jit
@js.common.named_scope
def average_velocity(model: JaxSimModel, data: js.data.JaxSimModelData) -> jtp.Vector:
    """
    Compute the average velocity of the model.

    Args:
        model: The model to consider.
        data: The data of the considered model.

    Returns:
        The average velocity of the model computed in the base frame and expressed
        in the active representation.
    """

    ν = data.generalized_velocity
    J = average_velocity_jacobian(model=model, data=data)

    return J @ ν


@functools.partial(jax.jit, static_argnames=["output_vel_repr"])
def average_velocity_jacobian(
    model: JaxSimModel,
    data: js.data.JaxSimModelData,
    *,
    output_vel_repr: VelRepr | None = None,
) -> jtp.Matrix:
    """
    Compute the Jacobian of the average velocity of the model.

    Args:
        model: The model to consider.
        data: The data of the considered model.
        output_vel_repr: The output velocity representation of the jacobian.

    Returns:
        The Jacobian of the average centroidal velocity of the model in the desired
        representation.
    """

    output_vel_repr = (
        output_vel_repr if output_vel_repr is not None else data.velocity_representation
    )

    # Depending on the velocity representation, the frame G is either G[W] or G[B].
    G_J = js.com.average_centroidal_velocity_jacobian(model=model, data=data)

    match output_vel_repr:
        case VelRepr.Inertial:
            GW_J = G_J
            W_p_CoM = js.com.com_position(model=model, data=data)

            W_H_GW = jnp.eye(4).at[0:3, 3].set(W_p_CoM)
            W_X_GW = Adjoint.from_transform(transform=W_H_GW)

            return W_X_GW @ GW_J

        case VelRepr.Body:
            GB_J = G_J
            W_p_B = data.base_position
            W_p_CoM = js.com.com_position(model=model, data=data)
            B_R_W = jaxsim.math.Quaternion.to_dcm(data.base_orientation).transpose()

            B_H_GB = jnp.eye(4).at[0:3, 3].set(B_R_W @ (W_p_CoM - W_p_B))
            B_X_GB = Adjoint.from_transform(transform=B_H_GB)

            return B_X_GB @ GB_J

        case VelRepr.Mixed:
            GW_J = G_J
            W_p_B = data.base_position
            W_p_CoM = js.com.com_position(model=model, data=data)

            BW_H_GW = jnp.eye(4).at[0:3, 3].set(W_p_CoM - W_p_B)
            BW_X_GW = Adjoint.from_transform(transform=BW_H_GW)

            return BW_X_GW @ GW_J


# ========================
# Other dynamic quantities
# ========================


@jax.jit
@js.common.named_scope
def link_bias_accelerations(
    model: JaxSimModel,
    data: js.data.JaxSimModelData,
) -> jtp.Vector:
    r"""
    Compute the bias accelerations of the links of the model.

    Args:
        model: The model to consider.
        data: The data of the considered model.

    Returns:
        The bias accelerations of the links of the model.

    Note:
        This function computes the component of the total 6D acceleration not due to
        the joint or base acceleration.
        It is often called :math:`\dot{J} \boldsymbol{\nu}`.
    """

    # ================================================
    # Compute the body-fixed zero base 6D acceleration
    # ================================================

    # Compute the base transform.
    W_H_B = data._base_transform

    def other_representation_to_inertial(
        C_v̇_WB: jtp.Vector, C_v_WB: jtp.Vector, W_H_C: jtp.Matrix, W_v_WC: jtp.Vector
    ) -> jtp.Vector:
        """
        Convert the active representation of the base acceleration C_v̇_WB
        expressed in a generic frame C to the inertial-fixed representation W_v̇_WB.
        """

        W_X_C = Adjoint.from_transform(transform=W_H_C)
        C_X_W = Adjoint.from_transform(transform=W_H_C, inverse=True)

        # In Mixed representation, we need to include a cross product in ℝ⁶.
        # In Inertial and Body representations, the cross product is always zero.
        return W_X_C @ (C_v̇_WB + jaxsim.math.Cross.vx(C_X_W @ W_v_WC) @ C_v_WB)

    # Here we initialize a zero 6D acceleration in the active representation, and
    # convert it to inertial-fixed. This is a useful intermediate representation
    # because the apparent acceleration W_v̇_WB is equal to the intrinsic acceleration
    # W_a_WB, and intrinsic accelerations can be expressed in different frames through
    # a simple C_X_W 6D transform.
    match data.velocity_representation:
        case VelRepr.Inertial:
            W_H_C = W_H_W = jnp.eye(4)  # noqa: F841
            W_v_WC = W_v_WW = jnp.zeros(6)  # noqa: F841
            with data.switch_velocity_representation(VelRepr.Inertial):
                C_v_WB = W_v_WB = data.base_velocity

        case VelRepr.Body:
            W_H_C = W_H_B
            with data.switch_velocity_representation(VelRepr.Inertial):
                W_v_WC = W_v_WB = data.base_velocity  # noqa: F841
            with data.switch_velocity_representation(VelRepr.Body):
                C_v_WB = B_v_WB = data.base_velocity

        case VelRepr.Mixed:
            W_H_BW = W_H_B.at[0:3, 0:3].set(jnp.eye(3))
            W_H_C = W_H_BW
            with data.switch_velocity_representation(VelRepr.Mixed):
                W_ṗ_B = data.base_velocity[0:3]
                BW_v_W_BW = jnp.zeros(6).at[0:3].set(W_ṗ_B)
                W_X_BW = jaxsim.math.Adjoint.from_transform(transform=W_H_BW)
                W_v_WC = W_v_W_BW = W_X_BW @ BW_v_W_BW  # noqa: F841
            with data.switch_velocity_representation(VelRepr.Mixed):
                C_v_WB = BW_v_WB = data.base_velocity  # noqa: F841

        case _:
            raise ValueError(data.velocity_representation)

    # Convert a zero 6D acceleration from the active representation to inertial-fixed.
    W_v̇_WB = other_representation_to_inertial(
        C_v̇_WB=jnp.zeros(6), C_v_WB=C_v_WB, W_H_C=W_H_C, W_v_WC=W_v_WC
    )

    # ===================================
    # Initialize buffers and prepare data
    # ===================================

    # Get the parent array λ(i).
    # Note: λ(0) must not be used, it's initialized to -1.
    λ = model.kin_dyn_parameters.parent_array

    # Compute 6D transforms of the base velocity.
    B_X_W = jaxsim.math.Adjoint.from_transform(transform=W_H_B, inverse=True)

    # Compute the parent-to-child adjoints and the motion subspaces of the joints.
    # These transforms define the relative kinematics of the entire model, including
    # the base transform for both floating-base and fixed-base models.
    i_X_λi = model.kin_dyn_parameters.joint_transforms(
        joint_positions=data.joint_positions, base_transform=W_H_B
    )

    # Extract the joint motion subspaces.
    S = model.kin_dyn_parameters.motion_subspaces

    # Allocate the buffer to store the body-fixed link velocities.
    L_v_WL = jnp.zeros(shape=(model.number_of_links(), 6))

    # Store the base velocity.
    with data.switch_velocity_representation(VelRepr.Body):
        B_v_WB = data.base_velocity
        L_v_WL = L_v_WL.at[0].set(B_v_WB)

    # Get the joint velocities.
    ṡ = data.joint_velocities

    # Allocate the buffer to store the body-fixed link accelerations,
    # and initialize the base acceleration.
    L_v̇_WL = jnp.zeros(shape=(model.number_of_links(), 6))
    L_v̇_WL = L_v̇_WL.at[0].set(B_X_W @ W_v̇_WB)

    # ======================================
    # Propagate accelerations and velocities
    # ======================================

    # The computation of the bias forces is similar to the forward pass of RNEA,
    # this time with zero base and joint accelerations. Furthermore, here we do
    # not remove gravity during the propagation.

    # Initialize the loop.
    Carry = tuple[jtp.Matrix, jtp.Matrix]
    carry0: Carry = (L_v_WL, L_v̇_WL)

    def propagate_accelerations(carry: Carry, i: jtp.Int) -> tuple[Carry, None]:
        # Initialize index and unpack the carry.
        ii = i - 1
        v, a = carry

        # Get the motion subspace of the joint.
        Si = S[i].squeeze()

        # Project the joint velocity into its motion subspace.
        vJ = Si * ṡ[ii]

        # Propagate the link body-fixed velocity.
        v_i = i_X_λi[i] @ v[λ[i]] + vJ
        v = v.at[i].set(v_i)

        # Propagate the link body-fixed acceleration considering zero joint acceleration.
        s̈ = 0.0
        a_i = i_X_λi[i] @ a[λ[i]] + Si * s̈ + jaxsim.math.Cross.vx(v[i]) @ vJ
        a = a.at[i].set(a_i)

        return (v, a), None

    # Compute the body-fixed velocity and body-fixed apparent acceleration of the links.
    (L_v_WL, L_v̇_WL), _ = (
        jax.lax.scan(
            f=propagate_accelerations,
            init=carry0,
            xs=jnp.arange(start=1, stop=model.number_of_links()),
        )
        if model.number_of_links() > 1
        else [(L_v_WL, L_v̇_WL), None]
    )

    # ===================================================================
    # Convert the body-fixed 6D acceleration to the active representation
    # ===================================================================

    def body_to_other_representation(
        L_v̇_WL: jtp.Vector, L_v_WL: jtp.Vector, C_H_L: jtp.Matrix, L_v_CL: jtp.Vector
    ) -> jtp.Vector:
        """
        Convert the body-fixed apparent acceleration L_v̇_WL to
        another representation C_v̇_WL expressed in a generic frame C.
        """

        # In Mixed representation, we need to include a cross product in ℝ⁶.
        # In Inertial and Body representations, the cross product is always zero.
        C_X_L = jaxsim.math.Adjoint.from_transform(transform=C_H_L)
        return C_X_L @ (L_v̇_WL + jaxsim.math.Cross.vx(L_v_CL) @ L_v_WL)

    match data.velocity_representation:
        case VelRepr.Body:
            C_H_L = L_H_L = jnp.stack(  # noqa: F841
                [jnp.eye(4)] * model.number_of_links()
            )
            L_v_CL = L_v_LL = jnp.zeros(  # noqa: F841
                shape=(model.number_of_links(), 6)
            )

        case VelRepr.Inertial:
            C_H_L = W_H_L = data._link_transforms
            L_v_CL = L_v_WL

        case VelRepr.Mixed:
            W_H_L = data._link_transforms
            LW_H_L = jax.vmap(lambda W_H_L: W_H_L.at[0:3, 3].set(jnp.zeros(3)))(W_H_L)
            C_H_L = LW_H_L
            L_v_CL = L_v_LW_L = jax.vmap(  # noqa: F841
                lambda v: v.at[0:3].set(jnp.zeros(3))
            )(L_v_WL)

        case _:
            raise ValueError(data.velocity_representation)

    # Convert from body-fixed to the active representation.
    O_v̇_WL = jax.vmap(body_to_other_representation)(
        L_v̇_WL=L_v̇_WL, L_v_WL=L_v_WL, C_H_L=C_H_L, L_v_CL=L_v_CL
    )

    return O_v̇_WL


# ======
# Energy
# ======


@jax.jit
@js.common.named_scope
def mechanical_energy(model: JaxSimModel, data: js.data.JaxSimModelData) -> jtp.Float:
    """
    Compute the mechanical energy of the model.

    Args:
        model: The model to consider.
        data: The data of the considered model.

    Returns:
        The mechanical energy of the model.
    """

    K = kinetic_energy(model=model, data=data)
    U = potential_energy(model=model, data=data)

    return (K + U).astype(float)


@jax.jit
@js.common.named_scope
def kinetic_energy(model: JaxSimModel, data: js.data.JaxSimModelData) -> jtp.Float:
    """
    Compute the kinetic energy of the model.

    Args:
        model: The model to consider.
        data: The data of the considered model.

    Returns:
        The kinetic energy of the model.
    """

    with data.switch_velocity_representation(velocity_representation=VelRepr.Body):
        B_ν = data.generalized_velocity
        M_B = free_floating_mass_matrix(model=model, data=data)

    K = 0.5 * B_ν.T @ M_B @ B_ν
    return K.squeeze().astype(float)


@jax.jit
@js.common.named_scope
def potential_energy(model: JaxSimModel, data: js.data.JaxSimModelData) -> jtp.Float:
    """
    Compute the potential energy of the model.

    Args:
        model: The model to consider.
        data: The data of the considered model.

    Returns:
        The potential energy of the model.
    """

    m = total_mass(model=model)
    W_p̃_CoM = jnp.hstack([js.com.com_position(model=model, data=data), 1])
    return jnp.sum((m * W_p̃_CoM)[2] * model.gravity)


# ===================
# Hw parametrization
# ===================


@jax.jit
@js.common.named_scope
def update_hw_parameters(
    model: JaxSimModel, scaling_factors: ScalingFactors
) -> JaxSimModel:
    """
    Update the hardware parameters of the model by scaling the parameters of the links.

    This function applies scaling factors to the hardware metadata of the links,
    updating their shape, dimensions, density, and other related parameters. It
    recalculates the mass and inertia tensors of the links based on the updated
    metadata and adjusts the joint model transforms accordingly.

    Args:
        model: The JaxSimModel object to update.
        scaling_factors: A ScalingFactors object containing scaling factors for
                         dimensions and density of the links.

    Returns:
        The updated JaxSimModel object with modified hardware parameters.
    """
    kin_dyn_params: KinDynParameters = model.kin_dyn_parameters
    link_parameters: LinkParameters = kin_dyn_params.link_parameters
    hw_link_metadata: HwLinkMetadata = kin_dyn_params.hw_link_metadata

    # Apply scaling to hw_link_metadata using vmap
    updated_hw_link_metadata = jax.vmap(HwLinkMetadata.apply_scaling)(
        hw_link_metadata, scaling_factors
    )

    # Compute mass and inertia once and unpack the results
    m_updated, I_com_updated = jax.vmap(HwLinkMetadata.compute_mass_and_inertia)(
        updated_hw_link_metadata
    )

    # Rotate the inertia tensor at CoM with the link orientation, and store
    # it in KynDynParameters.
    I_L_updated = jax.vmap(
        lambda metadata, I_com: metadata.L_H_G[:3, :3]
        @ I_com
        @ metadata.L_H_G[:3, :3].T
    )(updated_hw_link_metadata, I_com_updated)

    # Update link parameters
    updated_link_parameters = link_parameters.replace(
        mass=m_updated,
        inertia_elements=jax.vmap(LinkParameters.flatten_inertia_tensor)(I_L_updated),
        center_of_mass=jax.vmap(lambda metadata: metadata.L_H_G[:3, 3])(
            updated_hw_link_metadata
        ),
    )

    # Update joint model transforms (λ_H_pre)
    def update_λ_H_pre(joint_index):
        # Extract the transforms and masks for the current joint index across all links
        L_H_pre_for_joint = updated_hw_link_metadata.L_H_pre[:, joint_index]
        L_H_pre_mask_for_joint = updated_hw_link_metadata.L_H_pre_mask[:, joint_index]

        # Use the mask to select the first valid transform or fall back to the original
        valid_transforms = jnp.where(
            L_H_pre_mask_for_joint[:, None, None],  # Expand mask for broadcasting
            L_H_pre_for_joint,  # Use the transform if the mask is True
            jnp.zeros_like(L_H_pre_for_joint),  # Otherwise, use a zero matrix
        )

        # Sum the valid transforms (only one will be non-zero due to the mask)
        selected_transform = jnp.sum(valid_transforms, axis=0)

        # If no valid transform exists, fall back to the original λ_H_pre
        return jax.lax.cond(
            jnp.any(L_H_pre_mask_for_joint),
            lambda: selected_transform,
            lambda: kin_dyn_params.joint_model.λ_H_pre[joint_index],
        )

    # Apply the update function to all joint indices
    updated_λ_H_pre = jax.vmap(update_λ_H_pre)(
        jnp.arange(kin_dyn_params.number_of_joints() + 1)
    )
    # Replace the joint model with the updated transforms
    updated_joint_model = kin_dyn_params.joint_model.replace(λ_H_pre=updated_λ_H_pre)

    # Replace the kin_dyn_parameters with updated values
    updated_kin_dyn_params = kin_dyn_params.replace(
        link_parameters=updated_link_parameters,
        hw_link_metadata=updated_hw_link_metadata,
        joint_model=updated_joint_model,
    )

    # Return the updated model
    return model.replace(kin_dyn_parameters=updated_kin_dyn_params)


# ==========
# Simulation
# ==========


@jax.jit
@js.common.named_scope
def step(
    model: JaxSimModel,
    data: js.data.JaxSimModelData,
    *,
    link_forces: jtp.MatrixLike | None = None,
    joint_force_references: jtp.VectorLike | None = None,
) -> js.data.JaxSimModelData:
    """
    Perform a simulation step.

    Args:
        model: The model to consider.
        data: The data of the considered model.
        dt: The time step to consider. If not specified, it is read from the model.
        link_forces:
            The 6D forces to apply to the links expressed in same representation of data.
        joint_force_references: The joint force references to consider.

    Returns:
        The new data of the model after the simulation step.

    Note:
        In order to reduce the occurrences of frame conversions performed internally,
        it is recommended to use inertial-fixed velocity representation. This can be
        particularly useful for automatically differentiated logic.
    """

    # TODO: some contact models here may want to perform a dynamic filtering of
    # the enabled collidable points

    # Extract the inputs
    O_f_L_external = jnp.atleast_2d(
        jnp.array(link_forces, dtype=float).squeeze()
        if link_forces is not None
        else jnp.zeros((model.number_of_links(), 6))
    )

    # Get the external forces in inertial-fixed representation.
    W_f_L_external = js.data.JaxSimModelData.other_representation_to_inertial(
        O_f_L_external,
        other_representation=data.velocity_representation,
        transform=data._link_transforms,
        is_force=True,
    )

    τ_references = jnp.atleast_1d(
        jnp.array(joint_force_references, dtype=float).squeeze()
        if joint_force_references is not None
        else jnp.zeros(model.dofs())
    )

    # ================================
    # Compute the total joint torques
    # ================================

    τ_total = js.actuation_model.compute_resultant_torques(
        model, data, joint_force_references=τ_references
    )

<<<<<<< HEAD
    # ======================
    # Compute contact forces
    # ======================

    W_f_L_terrain = jnp.zeros_like(W_f_L_external)

    if len(model.kin_dyn_parameters.contact_parameters.body) > 0:

        # Compute the 6D forces W_f ∈ ℝ^{n_L × 6} applied to links due to contact
        # with the terrain.
        # NOTE: for relaxed-rigid contact model, these forces include also kinematic constraint forces if any.
        W_f_L_terrain = js.contact_model.link_contact_forces(
            model=model,
            data=data,
            link_forces=W_f_L_external,
            joint_torques=τ_total,
        )

    # ==============================
    # Compute the total link forces
    # ==============================

    W_f_L_total = W_f_L_external + W_f_L_terrain

=======
>>>>>>> 605c85f4
    # =============================
    # Advance the simulation state
    # =============================

    from .integrators import _INTEGRATORS_MAP

    integrator_fn = _INTEGRATORS_MAP[model.integrator]

    data_tf = integrator_fn(
        model=model,
        data=data,
        link_forces=W_f_L_external,
        joint_torques=τ_total,
    )

    data_tf = model.contact_model.update_velocity_after_impact(
        model=model, data=data_tf
    )

    return data_tf<|MERGE_RESOLUTION|>--- conflicted
+++ resolved
@@ -140,11 +140,8 @@
         integrator: IntegratorType | None = None,
         is_urdf: bool | None = None,
         considered_joints: Sequence[str] | None = None,
-<<<<<<< HEAD
+        gravity: jtp.FloatLike = jaxsim.math.STANDARD_GRAVITY,
         constraints: jaxsim.rbda.kinematic_constraints.ConstraintMap | None = None,
-=======
-        gravity: jtp.FloatLike = jaxsim.math.STANDARD_GRAVITY,
->>>>>>> 605c85f4
     ) -> JaxSimModel:
         """
         Build a Model object from a model description.
@@ -170,12 +167,9 @@
                 This is usually automatically inferred.
             considered_joints:
                 The list of joints to consider. If None, all joints are considered.
-<<<<<<< HEAD
+            gravity: The gravity constant. Normally passed as a positive value.
             constraints:
                 An object of type ConstraintMap containing the kinematic constraints to consider. If None, no constraints are considered.
-=======
-            gravity: The gravity constant. Normally passed as a positive value.
->>>>>>> 605c85f4
 
         Returns:
             The built Model object.
@@ -206,11 +200,8 @@
             actuation_params=actuation_params,
             contact_params=contact_params,
             integrator=integrator,
-<<<<<<< HEAD
+            gravity=-gravity,
             constraints=constraints,
-=======
-            gravity=-gravity,
->>>>>>> 605c85f4
         )
 
         # Store the origin of the model, in case downstream logic needs it.
@@ -2476,33 +2467,6 @@
         model, data, joint_force_references=τ_references
     )
 
-<<<<<<< HEAD
-    # ======================
-    # Compute contact forces
-    # ======================
-
-    W_f_L_terrain = jnp.zeros_like(W_f_L_external)
-
-    if len(model.kin_dyn_parameters.contact_parameters.body) > 0:
-
-        # Compute the 6D forces W_f ∈ ℝ^{n_L × 6} applied to links due to contact
-        # with the terrain.
-        # NOTE: for relaxed-rigid contact model, these forces include also kinematic constraint forces if any.
-        W_f_L_terrain = js.contact_model.link_contact_forces(
-            model=model,
-            data=data,
-            link_forces=W_f_L_external,
-            joint_torques=τ_total,
-        )
-
-    # ==============================
-    # Compute the total link forces
-    # ==============================
-
-    W_f_L_total = W_f_L_external + W_f_L_terrain
-
-=======
->>>>>>> 605c85f4
     # =============================
     # Advance the simulation state
     # =============================
